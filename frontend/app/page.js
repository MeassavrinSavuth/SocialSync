--- conflicted
+++ resolved
@@ -21,11 +21,7 @@
 const SchedulingSVG = "/scheduling.svg";
 const AnalyticsSVG = "/analytics.svg";
 const CollaborationSVG = "/collaboration.svg";
-<<<<<<< HEAD
- 
-=======
 
->>>>>>> df9e941f
 // Logo component — with className support
 const Logo = ({ size = 40, className = "" }) => (
   <Image
@@ -259,5 +255,4 @@
       </footer>
     </div>
   );
-}
- +}